/*
Copyright 2015 Google Inc. All Rights Reserved.

Licensed under the Apache License, Version 2.0 (the "License");
you may not use this file except in compliance with the License.
You may obtain a copy of the License at

    http://www.apache.org/licenses/LICENSE-2.0

Unless required by applicable law or agreed to in writing, software
distributed under the License is distributed on an "AS IS" BASIS,
WITHOUT WARRANTIES OR CONDITIONS OF ANY KIND, either express or implied.
See the License for the specific language governing permissions and
limitations under the License.
*/

#pragma once

#ifndef VC_EXTRALEAN
#define VC_EXTRALEAN            // Exclude rarely-used stuff from Windows headers
#endif

<<<<<<< HEAD
=======
#define _ATL_NO_AUTOMATIC_NAMESPACE 1

>>>>>>> 0b384cb3
#include <afxwin.h>         // MFC core and standard components //THIS NEEDS TO BE THE VERY FIRST INCLUDE!
#include "targetver.h"

#define _ATL_CSTRING_EXPLICIT_CONSTRUCTORS      // some CString constructors will be explicit

// turns off MFC's hiding of some common and often safely ignored warning messages
#define _AFX_ALL_WARNINGS

#include <afxext.h>         // MFC extensions


#include "targetver.h"


#include <afxext.h>         // MFC extensions

#include <assert.h>

#ifndef _AFX_NO_AFXCMN_SUPPORT
#include <afxcmn.h>             // MFC support for Windows Common Controls
#endif // _AFX_NO_AFXCMN_SUPPORT

#include <afxcontrolbars.h>     // MFC support for ribbons and control bars
#include <atlwin.h>
#include <sal.h>

// Global function for printing to the dialog output window.
void outputPrintf(_Printf_format_string_ const wchar_t* pFormat, ...);
// Needed for int64_t and friends
#include <inttypes.h>

// Using #define NOMINMAX would be nice but gdiplustypes.h *depends*
// on min/max macros, so the best I can do is to undefine them here.
#undef min
#undef max

// Send this when the list of traces needs to be updated.
const int WM_UPDATETRACELIST = WM_USER + 10;


#ifdef _UNICODE
#if defined _M_IX86
#pragma comment(linker,"/manifestdependency:\"type='win32' name='Microsoft.Windows.Common-Controls' version='6.0.0.0' processorArchitecture='x86' publicKeyToken='6595b64144ccf1df' language='*'\"")
#elif defined _M_X64
#pragma comment(linker,"/manifestdependency:\"type='win32' name='Microsoft.Windows.Common-Controls' version='6.0.0.0' processorArchitecture='amd64' publicKeyToken='6595b64144ccf1df' language='*'\"")
#else
#pragma comment(linker,"/manifestdependency:\"type='win32' name='Microsoft.Windows.Common-Controls' version='6.0.0.0' processorArchitecture='*' publicKeyToken='6595b64144ccf1df' language='*'\"")
#endif
#endif
<|MERGE_RESOLUTION|>--- conflicted
+++ resolved
@@ -1,76 +1,73 @@
-/*
-Copyright 2015 Google Inc. All Rights Reserved.
-
-Licensed under the Apache License, Version 2.0 (the "License");
-you may not use this file except in compliance with the License.
-You may obtain a copy of the License at
-
-    http://www.apache.org/licenses/LICENSE-2.0
-
-Unless required by applicable law or agreed to in writing, software
-distributed under the License is distributed on an "AS IS" BASIS,
-WITHOUT WARRANTIES OR CONDITIONS OF ANY KIND, either express or implied.
-See the License for the specific language governing permissions and
-limitations under the License.
-*/
-
-#pragma once
-
-#ifndef VC_EXTRALEAN
-#define VC_EXTRALEAN            // Exclude rarely-used stuff from Windows headers
-#endif
-
-<<<<<<< HEAD
-=======
-#define _ATL_NO_AUTOMATIC_NAMESPACE 1
-
->>>>>>> 0b384cb3
-#include <afxwin.h>         // MFC core and standard components //THIS NEEDS TO BE THE VERY FIRST INCLUDE!
-#include "targetver.h"
-
-#define _ATL_CSTRING_EXPLICIT_CONSTRUCTORS      // some CString constructors will be explicit
-
-// turns off MFC's hiding of some common and often safely ignored warning messages
-#define _AFX_ALL_WARNINGS
-
-#include <afxext.h>         // MFC extensions
-
-
-#include "targetver.h"
-
-
-#include <afxext.h>         // MFC extensions
-
-#include <assert.h>
-
-#ifndef _AFX_NO_AFXCMN_SUPPORT
-#include <afxcmn.h>             // MFC support for Windows Common Controls
-#endif // _AFX_NO_AFXCMN_SUPPORT
-
-#include <afxcontrolbars.h>     // MFC support for ribbons and control bars
-#include <atlwin.h>
-#include <sal.h>
-
-// Global function for printing to the dialog output window.
-void outputPrintf(_Printf_format_string_ const wchar_t* pFormat, ...);
-// Needed for int64_t and friends
-#include <inttypes.h>
-
-// Using #define NOMINMAX would be nice but gdiplustypes.h *depends*
-// on min/max macros, so the best I can do is to undefine them here.
-#undef min
-#undef max
-
-// Send this when the list of traces needs to be updated.
-const int WM_UPDATETRACELIST = WM_USER + 10;
-
-
-#ifdef _UNICODE
-#if defined _M_IX86
-#pragma comment(linker,"/manifestdependency:\"type='win32' name='Microsoft.Windows.Common-Controls' version='6.0.0.0' processorArchitecture='x86' publicKeyToken='6595b64144ccf1df' language='*'\"")
-#elif defined _M_X64
-#pragma comment(linker,"/manifestdependency:\"type='win32' name='Microsoft.Windows.Common-Controls' version='6.0.0.0' processorArchitecture='amd64' publicKeyToken='6595b64144ccf1df' language='*'\"")
-#else
-#pragma comment(linker,"/manifestdependency:\"type='win32' name='Microsoft.Windows.Common-Controls' version='6.0.0.0' processorArchitecture='*' publicKeyToken='6595b64144ccf1df' language='*'\"")
-#endif
-#endif
+/*
+Copyright 2015 Google Inc. All Rights Reserved.
+
+Licensed under the Apache License, Version 2.0 (the "License");
+you may not use this file except in compliance with the License.
+You may obtain a copy of the License at
+
+    http://www.apache.org/licenses/LICENSE-2.0
+
+Unless required by applicable law or agreed to in writing, software
+distributed under the License is distributed on an "AS IS" BASIS,
+WITHOUT WARRANTIES OR CONDITIONS OF ANY KIND, either express or implied.
+See the License for the specific language governing permissions and
+limitations under the License.
+*/
+
+#pragma once
+
+#ifndef VC_EXTRALEAN
+#define VC_EXTRALEAN            // Exclude rarely-used stuff from Windows headers
+#endif
+
+#define _ATL_NO_AUTOMATIC_NAMESPACE 1
+
+#include <afxwin.h>         // MFC core and standard components //THIS NEEDS TO BE THE VERY FIRST INCLUDE!
+#include "targetver.h"
+
+#define _ATL_CSTRING_EXPLICIT_CONSTRUCTORS      // some CString constructors will be explicit
+
+// turns off MFC's hiding of some common and often safely ignored warning messages
+#define _AFX_ALL_WARNINGS
+
+#include <afxext.h>         // MFC extensions
+
+
+#include "targetver.h"
+
+
+#include <afxext.h>         // MFC extensions
+
+#include <assert.h>
+
+#ifndef _AFX_NO_AFXCMN_SUPPORT
+#include <afxcmn.h>             // MFC support for Windows Common Controls
+#endif // _AFX_NO_AFXCMN_SUPPORT
+
+#include <afxcontrolbars.h>     // MFC support for ribbons and control bars
+#include <atlwin.h>
+#include <sal.h>
+
+// Global function for printing to the dialog output window.
+void outputPrintf(_Printf_format_string_ const wchar_t* pFormat, ...);
+// Needed for int64_t and friends
+#include <inttypes.h>
+
+// Using #define NOMINMAX would be nice but gdiplustypes.h *depends*
+// on min/max macros, so the best I can do is to undefine them here.
+#undef min
+#undef max
+
+// Send this when the list of traces needs to be updated.
+const int WM_UPDATETRACELIST = WM_USER + 10;
+
+
+#ifdef _UNICODE
+#if defined _M_IX86
+#pragma comment(linker,"/manifestdependency:\"type='win32' name='Microsoft.Windows.Common-Controls' version='6.0.0.0' processorArchitecture='x86' publicKeyToken='6595b64144ccf1df' language='*'\"")
+#elif defined _M_X64
+#pragma comment(linker,"/manifestdependency:\"type='win32' name='Microsoft.Windows.Common-Controls' version='6.0.0.0' processorArchitecture='amd64' publicKeyToken='6595b64144ccf1df' language='*'\"")
+#else
+#pragma comment(linker,"/manifestdependency:\"type='win32' name='Microsoft.Windows.Common-Controls' version='6.0.0.0' processorArchitecture='*' publicKeyToken='6595b64144ccf1df' language='*'\"")
+#endif
+#endif